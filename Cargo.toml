[package]
name = "okid"
version = "0.4.2"
edition = "2021"
readme = "README.md"
description = "A library for gereating double clickable ids"
license = "BSD-3-Clause"

[dependencies]
async-graphql = { version = "7.0.11", optional = true }
blake3 = { version = "1.5.4", optional = true }
bytes = { version = "1.7.2", features = ["serde"] }
digest = "0.10.7"
enumflags2 = "0.7.10"
git2 = { version = "0.19.0", optional = true, default-features = false }
hex = { version = "0.4.3", features = ["serde"] }
jetstream_wireformat = "6.4.2"
<<<<<<< HEAD
mac_address = { version = "1.1.7", optional = true }
serde = { version = "1.0.210", features = ["derive"] }
=======
serde = { version = "1.0.215", features = ["derive"] }
>>>>>>> d4b0fcdb
serde_json = "1.0.133"
sha1 = { version = "0.10.6", optional = true }
sha2 = { version = "0.10.8", optional = true }
sha3 = { version = "0.10.8", optional = true }
ulid = { version = "1.1.3", optional = true, features = ["uuid"] }
utoipa = { version = "^5.0.0-beta.0", optional = true }
uuid = { version = "1.10.0", optional = true, features = ["js", "v4"] }

[features]
default = ["sha2", "sha3", "blake3", "uuid", "ulid", "openapi"]
sha1 = ["dep:sha1"]
sha2 = ["dep:sha2"]
sha3 = ["dep:sha3"]
blake3 = ["dep:blake3"]
uuid = ["dep:uuid"]
ulid = ["dep:ulid"]
openapi = ["dep:utoipa"]
git = ["dep:git2"]
graphql = ["dep:async-graphql"]
node = ["dep:mac_address"]

[dev-dependencies]
insta = { version = "1.40.0", features = ["yaml"] }<|MERGE_RESOLUTION|>--- conflicted
+++ resolved
@@ -15,12 +15,8 @@
 git2 = { version = "0.19.0", optional = true, default-features = false }
 hex = { version = "0.4.3", features = ["serde"] }
 jetstream_wireformat = "6.4.2"
-<<<<<<< HEAD
 mac_address = { version = "1.1.7", optional = true }
-serde = { version = "1.0.210", features = ["derive"] }
-=======
 serde = { version = "1.0.215", features = ["derive"] }
->>>>>>> d4b0fcdb
 serde_json = "1.0.133"
 sha1 = { version = "0.10.6", optional = true }
 sha2 = { version = "0.10.8", optional = true }
